--- conflicted
+++ resolved
@@ -39,11 +39,7 @@
         _request: Request<grpc::ListImagesRequest>,
     ) -> CriResult<grpc::ListImagesResponse> {
         let resp = grpc::ListImagesResponse {
-<<<<<<< HEAD
-            images: self.image_store.lock().unwrap().list().unwrap(),
-=======
-            images: self.module_store.lock().unwrap().list(),
->>>>>>> af111e38
+            images: self.module_store.lock().unwrap().list().unwrap(),
         };
         Ok(Response::new(resp))
     }
@@ -81,17 +77,10 @@
                         .unwrap(),
                 }),
                 used_bytes: Some(grpc::UInt64Value {
-<<<<<<< HEAD
-                    value: image_store.used_bytes().unwrap(),
+                    value: module_store.used_bytes().unwrap(),
                 }),
                 inodes_used: Some(grpc::UInt64Value {
-                    value: image_store.used_inodes().unwrap(),
-=======
-                    value: module_store.used_bytes(),
-                }),
-                inodes_used: Some(grpc::UInt64Value {
-                    value: module_store.used_inodes(),
->>>>>>> af111e38
+                    value: module_store.used_inodes().unwrap(),
                 }),
             }],
         };
