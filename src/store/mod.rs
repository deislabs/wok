--- conflicted
+++ resolved
@@ -57,56 +57,27 @@
         }
     }
 
-<<<<<<< HEAD
-    pub fn add(&mut self, image: Image) -> Result<(), ImageStoreError> {
-        let mut images = self
-            .images
+    pub fn add(&mut self, module: Module) -> Result<(), ImageStoreError> {
+        let mut modules = self
+            .modules
             .write()
-            .or(Err(ImageStoreError::LockNotAcquired))?;
-        images.push(image);
+            .or(Err(ModuleStoreError::LockNotAcquired))?;
+        modules.push(module);
         Ok(())
     }
 
     pub fn list(&self) -> Result<Vec<Image>, ImageStoreError> {
-        let images = self
-            .images
+        let modules = self
+            .modules
             .read()
-            .or(Err(ImageStoreError::LockNotAcquired))?;
-        Ok((*images.clone()).to_vec())
+            .or(Err(ModuleStoreError::LockNotAcquired))?;
+        Ok(modules.clone())
     }
 
     pub fn remove(&mut self, key: String) -> Result<Image, ImageStoreError> {
-        let mut images = self
-            .images
-            .write()
-            .or(Err(ImageStoreError::LockNotAcquired))?;
-        let i = images
-            .iter()
-            .position(|i| i.id == key)
-            .ok_or_else(|| ImageStoreError::NotFound)?;
-        Ok(images.remove(i))
-=======
-    pub fn add(&mut self, module: Module) -> Result<(), ModuleStoreError> {
-        let mut modules = match self.modules.write() {
-            Ok(modules) => modules,
-            Err(_) => {
-                return Err(ModuleStoreError::LockNotAcquired)
-            }
-        };
-        modules.push(module);
-        Ok(())
-    }
-
-    pub fn list(&self) -> Vec<Module> {
-        let modules = self.modules.read().unwrap();
-        (*modules.clone()).to_vec()
-    }
-
-    pub fn remove(&mut self, key: String) -> Result<Module, ModuleStoreError> {
         let mut modules = self.modules.write().or(Err(ModuleStoreError::LockNotAcquired))?;
-        let i = modules.iter().position(|i| i.id == key).ok_or_else(|| ModuleStoreError::NotFound)?;
+        let i = modules.iter().position(|i| i.id == key).ok_or(ModuleStoreError::NotFound)?;
         Ok(modules.remove(i))
->>>>>>> af111e38
     }
 
     pub fn pull(&mut self, reference: Reference) -> Result<(), ModuleStoreError> {
@@ -129,31 +100,21 @@
         &self.root_dir
     }
 
-<<<<<<< HEAD
     pub(crate) fn used_bytes(&self) -> Result<u64, ImageStoreError> {
-        let images = self
-            .images
+       let modules = self
+            .modules
             .read()
-            .or(Err(ImageStoreError::LockNotAcquired))?;
-        Ok(images.iter().map(|i| i.size).sum())
+            .or(Err(ModuleStoreError::LockNotAcquired))?;
+       Ok(modules.iter().map(|i| i.size).sum())
+        
     }
 
     pub(crate) fn used_inodes(&self) -> Result<u64, ImageStoreError> {
-        let images = self
-            .images
+        let modules = self
+            .modules
             .read()
-            .or(Err(ImageStoreError::LockNotAcquired))?;
-        Ok(images.len() as u64)
-=======
-    pub(crate) fn used_bytes(&self) -> u64 {
-        let modules = self.modules.read().unwrap();
-        modules.iter().map(|i| i.size).sum()
-    }
-
-    pub(crate) fn used_inodes(&self) -> u64 {
-        let modules = self.modules.read().unwrap();
-        modules.len() as u64
->>>>>>> af111e38
+            .or(Err(ModuleStoreError::LockNotAcquired))?;
+        Ok(modules.len() as u64)
     }
 
     pub(crate) fn pull_path(&self, image_ref: Reference) -> PathBuf {
@@ -168,20 +129,13 @@
     }
 }
 
-<<<<<<< HEAD
-fn pull_wasm(reference: Reference, fp: PathBuf) -> Result<(), ImageStoreError> {
+fn pull_wasm(reference: Reference, fp: PathBuf) -> Result<(), ModuleStoreError> {
     let filepath = fp
         .to_str()
-        .ok_or_else(|| ImageStoreError::InvalidPullPath)?;
+        .ok_or_else(|| ModuleStoreError::InvalidPullPath)?;
     println!("pulling {} into {}", reference.whole, filepath);
-    let c_ref = CString::new(reference.whole).or(Err(ImageStoreError::InvalidReference))?;
-    let c_file = CString::new(filepath).or(Err(ImageStoreError::InvalidPullPath))?;
-=======
-fn pull_wasm(reference: Reference, fp: PathBuf) -> Result<(), ModuleStoreError> {
-    println!("pulling {} into {}", reference.whole, fp.to_str().unwrap());
     let c_ref = CString::new(reference.whole).or(Err(ModuleStoreError::InvalidReference))?;
-    let c_file = CString::new(fp.to_str().unwrap()).or(Err(ModuleStoreError::InvalidPullPath))?;
->>>>>>> af111e38
+    let c_file = CString::new(filepath).or(Err(ModuleStoreError::InvalidPullPath))?;
 
     let go_str_ref = GoString {
         p: c_ref.as_ptr(),
